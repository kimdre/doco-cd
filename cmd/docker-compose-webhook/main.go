--- conflicted
+++ resolved
@@ -307,12 +307,7 @@
 			}
 
 			log.Debug("deploying project", slog.String("repository", event.Repository.FullName))
-			// TODO docker-compose deployment logic here
-<<<<<<< HEAD
 			err = docker.DeployCompose(ctx, dockerCli, project, deployConfig)
-=======
-			err = docker.DeployCompose(ctx, dockerCli, project)
->>>>>>> 6aaf9fc7
 			if err != nil {
 				errMsg = "failed to deploy project"
 				log.Error(
