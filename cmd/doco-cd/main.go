package main

import (
	"errors"
	"fmt"
	"log/slog"
	"net/http"
	"os"
	"path"
	"regexp"
	"strings"
	"sync"
	"time"

	"github.com/docker/docker/api/types/container"
	"github.com/docker/docker/client"
	"github.com/go-git/go-git/v5/plumbing/transport"

	"github.com/kimdre/doco-cd/internal/config"
	"github.com/kimdre/doco-cd/internal/docker"
	"github.com/kimdre/doco-cd/internal/filesystem"
	"github.com/kimdre/doco-cd/internal/logger"
	"github.com/kimdre/doco-cd/internal/prometheus"
)

const (
	apiPath     = "/v1/api"
	webhookPath = "/v1/webhook"
	healthPath  = "/v1/health"
	dataPath    = "/data"
)

var (
	Version string
	errMsg  string
)

// getAppContainerID retrieves the application container ID from the cpuset file.
func getAppContainerID() (string, error) {
	const (
		cgroupMounts  = "/proc/self/mountinfo"
		containerPath = "/containers/"
	)

	containerPattern := regexp.MustCompile(containerPath + `([a-z0-9]+)`)

	data, err := os.ReadFile(cgroupMounts)
	if err != nil {
		return "", fmt.Errorf("failed to read %s: %w", cgroupMounts, err)
	}

	lines := strings.Split(string(data), "\n")
	for _, line := range lines {
		fields := strings.Fields(line)
		if len(fields) < 4 {
			continue
		}

		mountPath := fields[3]

		if strings.Contains(line, "/etc/hostname") {
<<<<<<< HEAD
			if strings.Contains(mountPath, dockerPath) {
				if matches := dockerPattern.FindStringSubmatch(mountPath); len(matches) > 1 {
					return matches[1], nil
				}
			}

			if strings.Contains(mountPath, podmanPath) {
				if matches := podmanPattern.FindStringSubmatch(mountPath); len(matches) > 1 {
=======
			if strings.Contains(path, containerPath) {
				if matches := containerPattern.FindStringSubmatch(path); len(matches) > 1 {
>>>>>>> b2b45f22
					return matches[1], nil
				}
			}
		}
	}

	return "", docker.ErrContainerIDNotFound
}

// GetProxyUrlRedacted takes a proxy URL string and redacts the password if it exists.
func GetProxyUrlRedacted(proxyUrl string) string {
	// Hide password in the proxy URL if it exists (between the second ':' and the @)
	if strings.Contains(proxyUrl, "@") {
		re := regexp.MustCompile(`://([^:]+):([^@]+)@`)
		proxyUrl = re.ReplaceAllString(proxyUrl, "://$1:***@")
	} else {
		re := regexp.MustCompile(`://([^@]+)@`)
		proxyUrl = re.ReplaceAllString(proxyUrl, "://$1@")
	}

	return proxyUrl
}

// CreateMountpointSymlink creates the Symlink for the data mount point to reflect the data volume path in the container.
// Required so that the docker cli client is able to read/parse certain files (like .env files) in docker.LoadCompose.
func CreateMountpointSymlink(m container.MountPoint) error {
	// prepare the symlink parent directory
	symlinkParentDir := path.Dir(m.Source)

	err := os.MkdirAll(symlinkParentDir, filesystem.PermDir)
	if err != nil {
		return fmt.Errorf("failed to create parent directory %s: %w", symlinkParentDir, err)
	}

	err = os.Symlink(m.Destination, m.Source)
	if err != nil {
		if errors.Is(err, os.ErrExist) {
			// If the symlink already exists, we can ignore the error
			err = nil
		}

		return err
	}

	return nil
}

func main() {
	var wg sync.WaitGroup
	// Set the default log level to debug
	log := logger.New(slog.LevelDebug)

	// Get the application configuration
	c, err := config.GetAppConfig()
	if err != nil {
		log.Critical("failed to get application configuration", logger.ErrAttr(err))
	}

	// Parse the log level from the app configuration
	logLevel, err := logger.ParseLevel(c.LogLevel)
	if err != nil {
		logLevel = slog.LevelInfo
	}

	// Set the actual log level
	log = logger.New(logLevel)

	log.Info("starting application", slog.String("version", Version), slog.String("log_level", c.LogLevel))

	prometheus.AppInfo.WithLabelValues(Version, c.LogLevel, time.Now().Format(time.RFC3339)).Set(1)

	// Log if proxy is used
	if c.HttpProxy != (transport.ProxyOptions{}) {
		log.Info("using HTTP proxy", slog.String("url", GetProxyUrlRedacted(c.HttpProxy.URL)))
	} else {
		log.Debug("no HTTP proxy configured")
	}

	go func() {
		latestVersion, err := getLatestAppReleaseVersion()
		if err != nil {
			log.Error("failed to get latest application release version", logger.ErrAttr(err))
		} else {
			if Version != latestVersion {
				log.Warn("new application version available",
					slog.String("current", Version),
					slog.String("latest", latestVersion),
				)
			} else {
				log.Debug("application is up to date", slog.String("version", Version))
			}
		}
	}()

	// Test/verify the connection to the docker socket
	err = docker.VerifySocketConnection()
	if err != nil {
		log.Critical(docker.ErrDockerSocketConnectionFailed.Error(), logger.ErrAttr(err))
	}

	log.Debug("connection to docker socket was successful")

	dockerCli, err := docker.CreateDockerCli(c.DockerQuietDeploy, !c.SkipTLSVerification)
	if err != nil {
		log.Critical("failed to create docker client", logger.ErrAttr(err))

		return
	}
	defer func(client client.APIClient) {
		log.Debug("closing docker client")

		err = client.Close()
		if err != nil {
			log.Error("failed to close docker client", logger.ErrAttr(err))
		}
	}(dockerCli.Client())

	dockerClient, err := client.NewClientWithOpts(
		client.FromEnv,
		client.WithAPIVersionNegotiation(),
	)
	if err != nil {
		log.Critical("failed to create docker client", logger.ErrAttr(err))

		return
	}

	log.Debug("negotiated docker versions to use",
		slog.Group("versions",
			slog.String("docker_client", dockerClient.ClientVersion()),
			slog.String("docker_api", dockerCli.CurrentVersion()),
			slog.Bool("swarm_mode", docker.SwarmModeEnabled),
		))

	// Get container id of this application
	appContainerID, err := getAppContainerID()
	if err != nil {
		log.Critical("failed to retrieve application container id", logger.ErrAttr(err))

		return
	}

	log.Debug("retrieved application container id", slog.String("container_id", appContainerID))

	// Check if the application has a data mount point and get the host path
	dataMountPoint, err := docker.GetMountPointByDestination(dockerClient, appContainerID, dataPath)
	if err != nil {
		log.Critical(fmt.Sprintf("failed to retrieve %s mount point for container %s", dataPath, appContainerID), logger.ErrAttr(err))
	}

	log.Debug("retrieved data mount point",
		slog.Group("mount_point",
			slog.String("source", dataMountPoint.Source),
			slog.String("destination", dataMountPoint.Destination),
		),
	)

	// Check if data mount point is writable
	err = docker.CheckMountPointWriteable(dataMountPoint)
	if err != nil {
		log.Critical(fmt.Sprintf("failed to check if %s mount point is writable", dataPath), logger.ErrAttr(err))
	}

	err = CreateMountpointSymlink(dataMountPoint)
	if err != nil {
		log.Critical(fmt.Sprintf("failed to create symlink for %s mount point", dataMountPoint.Destination), logger.ErrAttr(err))

		return
	}

	h := handlerData{
		appConfig:      c,
		appVersion:     Version,
		dataMountPoint: dataMountPoint,
		dockerCli:      dockerCli,
		dockerClient:   dockerClient,
		log:            log,
	}

	// Register HTTP endpoints
	enabledEndpoints := registerHttpEndpoints(c, &h, log)

	log.Info(
		"listening for events",
		slog.Int("http_port", int(c.HttpPort)),
		slog.Any("enabled_endpoints", enabledEndpoints),
	)

	if len(c.PollConfig) > 0 {
		log.Info("poll configuration found, scheduling polling jobs", slog.Any("poll_config", c.PollConfig))

		for _, pollConfig := range c.PollConfig {
			err = StartPoll(&h, pollConfig, &wg)
			if err != nil {
				log.Critical("failed to scheduling polling jobs", logger.ErrAttr(err))

				return
			}
		}
	}

	go func() {
		log.Info("serving prometheus metrics", slog.Int("http_port", int(c.MetricsPort)), slog.String("path", prometheus.MetricsPath))

		if err = prometheus.Serve(c.MetricsPort); err != nil {
			log.Critical("failed to start Prometheus metrics server", logger.ErrAttr(err))
		} else {
			log.Debug("Prometheus metrics server started successfully", slog.Int("port", int(c.MetricsPort)))
		}
	}()

	server := &http.Server{
		Addr:              fmt.Sprintf(":%d", c.HttpPort),
		ReadHeaderTimeout: 3 * time.Second,
	}

	err = server.ListenAndServe()
	if err != nil {
		log.Error(fmt.Sprintf("failed to listen on port: %v", c.HttpPort), logger.ErrAttr(err))
	}

	wg.Wait()
}<|MERGE_RESOLUTION|>--- conflicted
+++ resolved
@@ -59,19 +59,8 @@
 		mountPath := fields[3]
 
 		if strings.Contains(line, "/etc/hostname") {
-<<<<<<< HEAD
-			if strings.Contains(mountPath, dockerPath) {
-				if matches := dockerPattern.FindStringSubmatch(mountPath); len(matches) > 1 {
-					return matches[1], nil
-				}
-			}
-
-			if strings.Contains(mountPath, podmanPath) {
-				if matches := podmanPattern.FindStringSubmatch(mountPath); len(matches) > 1 {
-=======
 			if strings.Contains(path, containerPath) {
 				if matches := containerPattern.FindStringSubmatch(path); len(matches) > 1 {
->>>>>>> b2b45f22
 					return matches[1], nil
 				}
 			}
