--- conflicted
+++ resolved
@@ -146,11 +146,7 @@
 		return
 	}
 
-<<<<<<< HEAD
 	externalRepoPath, err := filesystem.VerifyAndSanitizePath(filepath.Join(dataMountPoint.Source, repoName), dataMountPoint.Source) // Path on the host
-=======
-	externalTriggerRepoPath, err := filesystem.VerifyAndSanitizePath(filepath.Join(dataMountPoint.Source, repoName), dataMountPoint.Source) // Path on the host
->>>>>>> e8aa9309
 	if err != nil {
 		onError(w, jobLog.With(logger.ErrAttr(err)), "failed to verify and sanitize external filesystem path", err.Error(), http.StatusBadRequest, metadata)
 
@@ -199,7 +195,6 @@
 	for _, deployConfig := range deployConfigs {
 		deployLog := jobLog.WithGroup("deploy")
 
-<<<<<<< HEAD
 		failNotifyFunc := func(err error, metadata notification.Metadata) {
 			onError(w, deployLog.With(logger.ErrAttr(err)), "deployment failed", err.Error(), http.StatusInternalServerError, metadata)
 		}
@@ -227,295 +222,9 @@
 		)
 
 		err = stageMgr.RunStages(ctx)
-=======
-		repoName = getRepoName(payload.CloneURL)
-		if deployConfig.RepositoryUrl != "" {
-			repoName = getRepoName(string(deployConfig.RepositoryUrl))
-
-			err = config.LoadLocalDotEnv(deployConfig, internalTriggerRepoPath)
-			if err != nil {
-				onError(w, subJobLog.With(logger.ErrAttr(err)), "failed to parse local env files", err.Error(), http.StatusInternalServerError, metadata)
-
-				return
-			}
-		}
-
-		metadata.Repository = repoName
-		metadata.Revision = notification.GetRevision(deployConfig.Reference, "")
-		metadata.Stack = deployConfig.Name
-
-		internalDeployRepoPath, err := filesystem.VerifyAndSanitizePath(filepath.Join(dataMountPoint.Destination, repoName), dataMountPoint.Destination) // Path inside the container
-		if err != nil {
-			onError(w, subJobLog.With(logger.ErrAttr(err)), "invalid repository name", err.Error(), http.StatusBadRequest, metadata)
-
-			return
-		}
-
-		externalDeployRepoPath, err := filesystem.VerifyAndSanitizePath(filepath.Join(dataMountPoint.Source, repoName), dataMountPoint.Source) // Path on the host
-		if err != nil {
-			onError(w, subJobLog.With(logger.ErrAttr(err)), "invalid repository name", err.Error(), http.StatusBadRequest, metadata)
-
-			return
-		}
-
-		subJobLog = subJobLog.With(
-			slog.String("stack", deployConfig.Name),
-			slog.String("reference", deployConfig.Reference),
-			slog.String("repository", repoName),
-		)
-
-		subJobLog.Debug("deployment configuration retrieved", slog.Any("config", deployConfig))
-
-		var cloneUrl string
-
-		if deployConfig.RepositoryUrl != "" {
-			cloneUrl = string(deployConfig.RepositoryUrl)
-			if appConfig.GitAccessToken != "" {
-				cloneUrl = git.GetAuthUrl(string(deployConfig.RepositoryUrl), appConfig.AuthType, appConfig.GitAccessToken)
-			}
-
-			subJobLog.Debug("repository URL provided, cloning remote repository")
-			// Try to clone the remote repository
-			_, err = git.CloneRepository(internalDeployRepoPath, cloneUrl, deployConfig.Reference, appConfig.SkipTLSVerification, appConfig.HttpProxy)
-			if err != nil && !errors.Is(err, git.ErrRepositoryAlreadyExists) {
-				onError(w, subJobLog.With(logger.ErrAttr(err)), "failed to clone remote repository", err.Error(), http.StatusInternalServerError, metadata)
-
-				return
-			}
-
-			subJobLog.Debug("remote repository cloned", slog.String("path", externalDeployRepoPath))
-		}
-
-		subJobLog.Debug("checking out reference "+deployConfig.Reference, slog.String("host_path", externalDeployRepoPath))
-
-		repo, err := git.UpdateRepository(internalDeployRepoPath, cloneUrl, deployConfig.Reference, appConfig.SkipTLSVerification, appConfig.HttpProxy)
->>>>>>> e8aa9309
 		if err != nil {
 			return
 		}
-<<<<<<< HEAD
-=======
-
-		latestCommit, err := git.GetLatestCommit(repo, deployConfig.Reference)
-		if err != nil {
-			onError(w, subJobLog.With(logger.ErrAttr(err)), "failed to get latest commit", err.Error(), http.StatusInternalServerError, metadata)
-
-			return
-		}
-
-		metadata.Revision = notification.GetRevision(deployConfig.Reference, latestCommit)
-
-		if deployConfig.Destroy {
-			subJobLog.Debug("destroying stack")
-
-			// Check if doco-cd manages the project before destroying the stack
-			serviceLabels, err := docker.GetServiceLabels(ctx, dockerClient, deployConfig.Name)
-			if err != nil {
-				onError(w, subJobLog.With(logger.ErrAttr(err)), "failed to retrieve service labels", err.Error(), http.StatusInternalServerError, metadata)
-
-				return
-			}
-
-			// If no containers are found, skip the destruction step
-			if len(serviceLabels) == 0 {
-				subJobLog.Debug("no containers found for stack, skipping...")
-
-				continue
-			}
-
-			// Check if doco-cd manages the stack
-			managed := false
-			correctRepo := false
-
-			for _, labels := range serviceLabels {
-				if labels[docker.DocoCDLabels.Metadata.Manager] == config.AppName {
-					managed = true
-
-					if labels[docker.DocoCDLabels.Repository.Name] == payload.FullName {
-						correctRepo = true
-					}
-
-					break
-				}
-			}
-
-			if !managed {
-				onError(w, subJobLog, fmt.Errorf("%w: %s: aborting destruction", ErrNotManagedByDocoCD, deployConfig.Name).Error(),
-					"", http.StatusInternalServerError, metadata)
-
-				return
-			}
-
-			if !correctRepo {
-				onError(w, subJobLog, fmt.Errorf("%w: %s: aborting destruction", ErrDeploymentConflict, deployConfig.Name).Error(),
-					map[string]string{"stack": deployConfig.Name}, http.StatusInternalServerError, metadata)
-
-				return
-			}
-
-			err = docker.DestroyStack(subJobLog, &ctx, &dockerCli, deployConfig, metadata)
-			if err != nil {
-				onError(w, subJobLog.With(logger.ErrAttr(err)), "failed to destroy stack", err.Error(), http.StatusInternalServerError, metadata)
-
-				return
-			}
-
-			if swarm.ModeEnabled && deployConfig.DestroyOpts.RemoveVolumes {
-				err = docker.RemoveLabeledVolumes(ctx, dockerClient, deployConfig.Name)
-				if err != nil {
-					onError(w, subJobLog.With(logger.ErrAttr(err)), "failed to remove volumes", err.Error(), http.StatusInternalServerError, metadata)
-
-					return
-				}
-
-				subJobLog.Debug("failed to remove volumes", slog.String("stack", deployConfig.Name))
-			}
-
-			if deployConfig.DestroyOpts.RemoveRepoDir {
-				// Remove the repository directory after destroying the stack
-				subJobLog.Debug("removing deployment directory", slog.String("path", externalDeployRepoPath))
-				// Check if the parent directory has multiple subdirectories/repos
-				parentDir := filepath.Dir(internalDeployRepoPath)
-
-				subDirs, err := os.ReadDir(parentDir)
-				if err != nil {
-					onError(w, subJobLog.With(logger.ErrAttr(err)), "failed to read parent directory", err.Error(), http.StatusInternalServerError, metadata)
-
-					return
-				}
-
-				if len(subDirs) > 1 {
-					// Do not remove the parent directory if it has multiple subdirectories
-					subJobLog.Debug("remove deployment directory but keep parent directory as it has multiple subdirectories", slog.String("path", internalDeployRepoPath))
-
-					// Remove only the repository directory
-					err = os.RemoveAll(internalDeployRepoPath)
-					if err != nil {
-						onError(w, subJobLog.With(logger.ErrAttr(err)), "failed to remove deployment directory", err.Error(), http.StatusInternalServerError, metadata)
-
-						return
-					}
-				} else {
-					// Remove the parent directory if it has only one subdirectory
-					err = os.RemoveAll(parentDir)
-					if err != nil {
-						onError(w, subJobLog.With(logger.ErrAttr(err)), "failed to remove deployment directory", err.Error(), http.StatusInternalServerError, metadata)
-
-						return
-					}
-
-					subJobLog.Debug("removed directory", slog.String("path", parentDir))
-				}
-			}
-		} else {
-			// Skip deployment if another project with the same name already exists
-			// Check if containers do not belong to this repository or if doco-cd does not manage the stack
-			correctRepo := true
-			deployedCommit := ""
-			deployedSecretHash := ""
-
-			serviceLabels, err := docker.GetServiceLabels(ctx, dockerClient, deployConfig.Name)
-			if err != nil {
-				onError(w, subJobLog.With(logger.ErrAttr(err)), "failed to retrieve service labels", err.Error(), http.StatusInternalServerError, metadata)
-
-				return
-			}
-
-			for _, labels := range serviceLabels {
-				name, ok := labels[docker.DocoCDLabels.Repository.Name]
-				if !ok || name != payload.FullName {
-					correctRepo = false
-
-					break
-				}
-
-				deployedCommit = labels[docker.DocoCDLabels.Deployment.CommitSHA]
-				deployedSecretHash = labels[docker.DocoCDLabels.Deployment.ExternalSecretsHash]
-			}
-
-			if !correctRepo {
-				onError(w, subJobLog, fmt.Errorf("%w: %s: skipping deployment", ErrDeploymentConflict, deployConfig.Name).Error(),
-					map[string]string{"stack": deployConfig.Name}, http.StatusInternalServerError, metadata)
-
-				return
-			}
-
-			secretsChanged := false // Flag to indicate if external secrets have changed
-
-			resolvedSecrets := make(secrettypes.ResolvedSecrets)
-
-			if secretProvider != nil && *secretProvider != nil && len(deployConfig.ExternalSecrets) > 0 {
-				subJobLog.Debug("resolving external secrets", slog.Any("external_secrets", deployConfig.ExternalSecrets))
-
-				// Resolve external secrets
-				resolvedSecrets, err = (*secretProvider).ResolveSecretReferences(ctx, deployConfig.ExternalSecrets)
-				if err != nil {
-					onError(w, subJobLog.With(logger.ErrAttr(err)), "failed to resolve external secrets", err.Error(), http.StatusInternalServerError, metadata)
-
-					return
-				}
-
-				secretHash := secretprovider.Hash(resolvedSecrets)
-				if deployedSecretHash != "" && deployedSecretHash != secretHash {
-					subJobLog.Debug("external secrets have changed, proceeding with deployment")
-
-					secretsChanged = true
-				}
-			}
-
-			subJobLog.Debug("comparing commits",
-				slog.String("deployed_commit", deployedCommit),
-				slog.String("latest_commit", latestCommit))
-
-			var changedFiles []git.ChangedFile
-			if deployedCommit != "" {
-				changedFiles, err = git.GetChangedFilesBetweenCommits(repo, plumbing.NewHash(deployedCommit), plumbing.NewHash(latestCommit))
-				if err != nil {
-					onError(w, subJobLog.With(logger.ErrAttr(err)), "failed to get changed files between commits", err.Error(), http.StatusInternalServerError, metadata)
-
-					return
-				}
-
-				hasChanged, err := git.HasChangesInSubdir(changedFiles, internalDeployRepoPath, deployConfig.WorkingDirectory)
-				if err != nil {
-					onError(w, subJobLog, fmt.Errorf("failed to compare commits in subdirectory: %w", err).Error(),
-						map[string]string{"stack": deployConfig.Name}, http.StatusInternalServerError, metadata)
-
-					return
-				}
-
-				if !hasChanged {
-					jobLog.Debug("no changes detected in subdirectory, skipping deployment",
-						slog.String("directory", deployConfig.WorkingDirectory),
-						slog.String("last_commit", latestCommit),
-						slog.String("deployed_commit", deployedCommit))
-
-					continue
-				}
-
-				subJobLog.Debug("changes detected in subdirectory, proceeding with deployment",
-					slog.String("directory", deployConfig.WorkingDirectory),
-					slog.String("last_commit", latestCommit),
-					slog.String("deployed_commit", deployedCommit))
-			}
-
-			forceDeploy := shouldForceDeploy(deployConfig.Name, latestCommit, appConfig.MaxDeploymentLoopCount)
-			if forceDeploy {
-				subJobLog.Warn("deployment loop detected for stack, forcing deployment",
-					slog.String("stack", deployConfig.Name),
-					slog.String("commit", latestCommit))
-			}
-
-			err = docker.DeployStack(subJobLog, internalDeployRepoPath, externalDeployRepoPath, &ctx, &dockerCli, dockerClient,
-				&payload, deployConfig, changedFiles, latestCommit, config.AppVersion, "webhook", forceDeploy, metadata,
-				resolvedSecrets, secretsChanged)
-			if err != nil {
-				onError(w, subJobLog.With(logger.ErrAttr(err)), "deployment failed", err.Error(), http.StatusInternalServerError, metadata)
-
-				return
-			}
-		}
->>>>>>> e8aa9309
 	}
 
 	msg := "job completed successfully"
