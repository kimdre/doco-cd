--- conflicted
+++ resolved
@@ -11,14 +11,9 @@
 
 type HttpUrl string // HttpUrl is a type for strings that represent HTTP URLs
 
-<<<<<<< HEAD
 // init is called when the package is initialized.
 func init() {
 	// Register the custom validation function for HttpUrl
-=======
-// InitializeHttpUrlValidator registers a custom validation function for HTTP URLs.
-func InitializeHttpUrlValidator() error {
->>>>>>> 97292b74
 	err := validator.SetValidationFunc("httpUrl", validateHttpUrl)
 	if err != nil {
 		return fmt.Errorf("error registering httpUrl validator: %w", err)
