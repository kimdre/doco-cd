package config

import (
	"fmt"
	"strings"

	"github.com/kimdre/doco-cd/internal/notification"

	"github.com/caarlos0/env/v11"
	"github.com/go-git/go-git/v5/plumbing/transport"
	"gopkg.in/validator.v2"
	"gopkg.in/yaml.v3"
)

const AppName = "doco-cd" // Name of the application

// AppConfig is used to configure this application
// https://github.com/caarlos0/env?tab=readme-ov-file#env-tag-options
type AppConfig struct {
	LogLevel              string                 `env:"LOG_LEVEL,notEmpty" envDefault:"info"`                          // LogLevel is the log level for the application
	HttpPort              uint16                 `env:"HTTP_PORT,notEmpty" envDefault:"80" validate:"min=1,max=65535"` // HttpPort is the port the HTTP server will listen on
	HttpProxyString       string                 `env:"HTTP_PROXY"`                                                    // HttpProxyString is the HTTP proxy URL as a string
	HttpProxy             transport.ProxyOptions // HttpProxy is the HTTP proxy configuration parsed from the HttpProxyString
	WebhookSecret         string                 `env:"WEBHOOK_SECRET"`                                                     // WebhookSecret is the secret used to authenticate the webhook
	WebhookSecretFile     string                 `env:"WEBHOOK_SECRET_FILE,file"`                                           // WebhookSecretFile is the file containing the WebhookSecret
	GitAccessToken        string                 `env:"GIT_ACCESS_TOKEN"`                                                   // GitAccessToken is the access token used to authenticate with the Git server (e.g. GitHub) for private repositories
	GitAccessTokenFile    string                 `env:"GIT_ACCESS_TOKEN_FILE,file"`                                         // GitAccessTokenFile is the file containing the GitAccessToken
	AuthType              string                 `env:"AUTH_TYPE,notEmpty" envDefault:"oauth2"`                             // AuthType is the type of authentication to use when cloning repositories
	SkipTLSVerification   bool                   `env:"SKIP_TLS_VERIFICATION,notEmpty" envDefault:"false"`                  // SkipTLSVerification skips the TLS verification when cloning repositories.
	DockerQuietDeploy     bool                   `env:"DOCKER_QUIET_DEPLOY,notEmpty" envDefault:"true"`                     // DockerQuietDeploy suppresses the status output of dockerCli in deployments (e.g. pull, create, start)
	DockerSwarmFeatures   bool                   `env:"DOCKER_SWARM_FEATURES,notEmpty" envDefault:"true"`                   // DockerSwarmFeatures enables the usage Docker Swarm features in the application if it has detected that it is running in a Docker Swarm environment
	PollConfigYAML        string                 `env:"POLL_CONFIG"`                                                        // PollConfigYAML is the unparsed string containing the PollConfig in YAML format
	PollConfigFile        string                 `env:"POLL_CONFIG_FILE,file"`                                              // PollConfigFile is the file containing the PollConfig in YAML format
	PollConfig            []PollConfig           `yaml:"-"`                                                                 // PollConfig is the YAML configuration for polling Git repositories for changes
	MaxPayloadSize        int64                  `env:"MAX_PAYLOAD_SIZE,notEmpty" envDefault:"1048576"`                     // MaxPayloadSize is the maximum size of the payload in bytes that the HTTP server will accept (default 1MB = 1048576 bytes)
	MetricsPort           uint16                 `env:"METRICS_PORT,notEmpty" envDefault:"9120" validate:"min=1,max=65535"` // MetricsPort is the port the prometheus metrics server will listen on
	AppriseApiURL         HttpUrl                `env:"APPRISE_API_URL" validate:"httpUrl"`                                 // AppriseApiURL is the URL of the Apprise notification service
	AppriseNotifyUrls     string                 `env:"APPRISE_NOTIFY_URLS"`                                                // AppriseNotifyUrls is a comma-separated list of URLs to notify via the Apprise notification service
	AppriseNotifyUrlsFile string                 `env:"APPRISE_NOTIFY_URLS_FILE,file"`                                      // AppriseNotifyUrlsFile is the file containing the AppriseNotifyUrls
	AppriseNotifyLevel    string                 `env:"APPRISE_NOTIFY_LEVEL,notEmpty" envDefault:"success"`                 // AppriseNotifyLevel is the level of notifications to send via the Apprise notification service
}

// GetAppConfig returns the configuration.
func GetAppConfig() (*AppConfig, error) {
	cfg := AppConfig{}

	// Parse app config from environment variables
	if err := env.Parse(&cfg); err != nil {
		return nil, err
	}

	// Load file-based environment variables
	if err := loadFileBasedEnvVars(&cfg); err != nil {
		return nil, err
	}

	err := cfg.ParsePollConfig()
	if err != nil {
		return nil, fmt.Errorf("failed to parse poll config: %w", err)
	}

	for _, pollConfig := range cfg.PollConfig {
		if err = pollConfig.Validate(); err != nil {
			return nil, fmt.Errorf("%w: %w", ErrInvalidPollConfig, err)
		}
	}

	logLvl := strings.ToLower(cfg.LogLevel)
	if logLvl != "debug" && logLvl != "info" && logLvl != "warn" && logLvl != "error" {
		return nil, ErrInvalidLogLevel
	}

	if err = validator.Validate(cfg); err != nil {
		return nil, err
	}

	if cfg.HttpPort == cfg.MetricsPort {
		return nil, fmt.Errorf("HTTP_PORT and METRICS_PORT cannot be the same port number: %d", cfg.HttpPort)
	}

	if cfg.HttpProxyString != "" {
		cfg.HttpProxy = transport.ProxyOptions{
			URL: cfg.HttpProxyString,
		}

		err = cfg.HttpProxy.Validate()
		if err != nil {
			return nil, fmt.Errorf("failed to validate HTTP_PROXY: %w", err)
		}
	}

	notification.SetAppriseConfig(
		string(cfg.AppriseApiURL),
		cfg.AppriseNotifyUrls,
		cfg.AppriseNotifyLevel,
	)

	return &cfg, nil
}

// loadFileBasedEnvVars loads environment variables from files if the corresponding file-based environment variable is set.
func loadFileBasedEnvVars(cfg *AppConfig) error {
	fields := []struct {
		fileField  string
		value      *string
		name       string
		allowUnset bool
	}{
		{cfg.WebhookSecretFile, &cfg.WebhookSecret, "WEBHOOK_SECRET", false},
		{cfg.GitAccessTokenFile, &cfg.GitAccessToken, "GIT_ACCESS_TOKEN", false},
		{cfg.AppriseNotifyUrlsFile, &cfg.AppriseNotifyUrls, "APPRISE_NOTIFY_URLS", true},
	}

	for _, field := range fields {
		if field.fileField != "" {
			if *field.value != "" {
				return fmt.Errorf("%w: %s or %s", ErrBothSecretsSet, field.name, field.name+"_FILE")
			}

<<<<<<< HEAD
			*field.value = field.fileField
		} else if *field.value == "" && !field.allowUnset {
=======
			*field.value = strings.TrimSpace(field.fileField)
		} else if *field.value == "" {
>>>>>>> 99beee4a
			return fmt.Errorf("%w: %s or %s", ErrBothSecretsNotSet, field.name, field.name+"_FILE")
		}
	}

	return nil
}

// ParsePollConfig parses the PollConfig from either the PollConfigYAML string or the PollConfigFile.
func (cfg *AppConfig) ParsePollConfig() error {
	if cfg.PollConfigYAML != "" && cfg.PollConfigFile != "" {
		return ErrBothPollConfigSet
	}

	if cfg.PollConfigYAML != "" {
		return yaml.Unmarshal([]byte(cfg.PollConfigYAML), &cfg.PollConfig)
	}

	if cfg.PollConfigFile != "" {
		return yaml.Unmarshal([]byte(cfg.PollConfigFile), &cfg.PollConfig)
	}

	cfg.PollConfig = []PollConfig{} // Default to an empty slice if no config is provided

	return nil
}<|MERGE_RESOLUTION|>--- conflicted
+++ resolved
@@ -117,13 +117,8 @@
 				return fmt.Errorf("%w: %s or %s", ErrBothSecretsSet, field.name, field.name+"_FILE")
 			}
 
-<<<<<<< HEAD
-			*field.value = field.fileField
+			*field.value = strings.TrimSpace(field.fileField)
 		} else if *field.value == "" && !field.allowUnset {
-=======
-			*field.value = strings.TrimSpace(field.fileField)
-		} else if *field.value == "" {
->>>>>>> 99beee4a
 			return fmt.Errorf("%w: %s or %s", ErrBothSecretsNotSet, field.name, field.name+"_FILE")
 		}
 	}
