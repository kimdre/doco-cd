package config

import (
	"bytes"
	"errors"
	"fmt"
	"io"
	"os"
	"path"
	"path/filepath"
	"strings"

	"github.com/compose-spec/compose-go/v2/cli"
	"github.com/creasty/defaults"
	"go.yaml.in/yaml/v3"
	"gopkg.in/validator.v2"
)

var (
	DefaultDeploymentConfigFileNames = []string{".doco-cd.yaml", ".doco-cd.yml"}
	CustomDeploymentConfigFileNames  = []string{".doco-cd.%s.yaml", ".doco-cd.%s.yml"}
	ErrConfigFileNotFound            = errors.New("configuration file not found in repository")
	ErrDuplicateProjectName          = errors.New("duplicate project/stack name found in configuration file")
	ErrInvalidConfig                 = errors.New("invalid deploy configuration")
	ErrKeyNotFound                   = errors.New("key not found")
	ErrInvalidFilePath               = errors.New("invalid file path")
)

const DefaultReference = "refs/heads/main"

// DeployConfig is the structure of the deployment configuration file.
type DeployConfig struct {
	Name               string   `yaml:"name"`                                                                                                         // Name of the docker-compose deployment / stack
	RepositoryUrl      HttpUrl  `yaml:"repository_url" default:"" validate:"httpUrl"`                                                                 // RepositoryUrl is the http URL of the Git repository to deploy
	WebhookEventFilter string   `yaml:"webhook_filter" default:""`                                                                                    // WebhookEventFilter is a regular expression to whitelist deployment triggers based on the webhook event payload (e.g., branch like "^refs/heads/main$" or "main", tag like "^refs/tags/v[0-9]+\.[0-9]+\.[0-9]+$" or "v[0-9]+\.[0-9]+\.[0-9]+")
	Reference          string   `yaml:"reference" default:""`                                                                                         // Reference is the Git reference to the deployment, e.g., refs/heads/main, main, refs/tags/v1.0.0 or v1.0.0
	WorkingDirectory   string   `yaml:"working_dir" default:"."`                                                                                      // WorkingDirectory is the working directory for the deployment
	ComposeFiles       []string `yaml:"compose_files" default:"[\"compose.yaml\", \"compose.yml\", \"docker-compose.yml\", \"docker-compose.yaml\"]"` // ComposeFiles is the list of docker-compose files to use
	EnvFiles           []string `yaml:"env_files" default:"[\".env\"]"`                                                                               // EnvFiles is the list of dotenv files to use for variable interpolation
	RemoveOrphans      bool     `yaml:"remove_orphans" default:"true"`                                                                                // RemoveOrphans removes containers for services not defined in the Compose file
	ForceRecreate      bool     `yaml:"force_recreate" default:"false"`                                                                               // ForceRecreate forces the recreation/redeployment of containers even if the configuration has not changed
	ForceImagePull     bool     `yaml:"force_image_pull" default:"false"`                                                                             // ForceImagePull always pulls the latest version of the image tags you've specified if a newer version is available
	Timeout            int      `yaml:"timeout" default:"180"`                                                                                        // Timeout is the time in seconds to wait for the deployment to finish in seconds before timing out
	BuildOpts          struct {
		ForceImagePull bool              `yaml:"force_image_pull" default:"false"` // ForceImagePull always attempt to pull a newer version of the image
		Quiet          bool              `yaml:"quiet" default:"false"`            // Quiet suppresses the build output
		Args           map[string]string `yaml:"args"`                             // BuildArgs is a map of build-time arguments to pass to the build process
		NoCache        bool              `yaml:"no_cache" default:"false"`         // NoCache disables the use of the cache when building images
	} `yaml:"build_opts"` // BuildOpts is the build options for the deployment
	Destroy     bool `yaml:"destroy" default:"false"` // Destroy removes the deployment and all its resources from the Docker host
	DestroyOpts struct {
		RemoveVolumes bool `yaml:"remove_volumes" default:"true"` // RemoveVolumes removes the volumes used by the deployment (always enabled in docker swarm mode)
		RemoveImages  bool `yaml:"remove_images" default:"true"`  // RemoveImages removes the images used by the deployment (currently not supported in docker swarm mode)
		RemoveRepoDir bool `yaml:"remove_dir" default:"true"`     // RemoveRepoDir removes the repository directory after the deployment is destroyed
	} `yaml:"destroy_opts"` // DestroyOpts is the destroy options for the deployment
<<<<<<< HEAD
	Profiles         []string          `yaml:"profiles" default:"[]"`         // Profiles is a list of profiles to use for the deployment, e.g., ["dev", "prod"]. See https://docs.docker.com/compose/how-tos/profiles/
	ExternalSecrets  map[string]string `yaml:"external_secrets"`              // ExternalSecrets maps env vars to secret IDs/keys for injecting secrets from external providers like Bitwarden SM at deployment, e.g. {"DB_PASSWORD": "138e3697-ed58-431c-b866-b3550066343a"}
	AutoDiscover     bool              `yaml:"auto_discover" default:"false"` // AutoDiscover enables autodiscovery of services to deploy in the working directory by checking for subdirectories with docker-compose files
	AutoDiscoverOpts struct {
		ScanDepth int  `yaml:"depth" default:"0"`     // ScanDepth is the maximum depth of subdirectories to scan for docker-compose files
		Delete    bool `yaml:"delete" default:"true"` // Delete removes obsolete auto-discovered deployments that are no longer present in the repository
	} `yaml:"auto_discover_opts"` // AutoDiscoverOpts are options for the autodiscovery feature
=======
	Profiles        []string          `yaml:"profiles" default:"[]"` // Profiles is a list of profiles to use for the deployment, e.g., ["dev", "prod"]. See https://docs.docker.com/compose/how-tos/profiles/
	ExternalSecrets map[string]string `yaml:"external_secrets"`      // ExternalSecrets maps env vars to secret IDs/keys for injecting secrets from external providers like Bitwarden SM at deployment, e.g. {"DB_PASSWORD": "138e3697-ed58-431c-b866-b3550066343a"}
	Internal        struct {
		Environment map[string]string // Environment stores environment variables from local env_files entries (if RepositoryUrl to set) for the deployment for interpolating variables in the compose files
	} // Internal holds internal configuration values that are not set by the user
>>>>>>> d70769c3
}

// DefaultDeployConfig creates a DeployConfig with default values.
func DefaultDeployConfig(name, reference string) *DeployConfig {
	return &DeployConfig{
		Name:             name,
		Reference:        reference,
		WorkingDirectory: ".",
		ComposeFiles:     cli.DefaultFileNames,
	}
}

func (c *DeployConfig) validateConfig() error {
	if c.Name == "" && !c.AutoDiscover {
		return fmt.Errorf("%w: name", ErrKeyNotFound)
	}

	c.WorkingDirectory = filepath.Clean(c.WorkingDirectory)
	if !filepath.IsLocal(c.WorkingDirectory) {
		c.WorkingDirectory = filepath.Join(".", c.WorkingDirectory)
	}

	if len(c.ComposeFiles) == 0 {
		return fmt.Errorf("%w: compose_files", ErrKeyNotFound)
	}

	cleanComposeFiles := make([]string, 0, len(c.ComposeFiles))
	// Sanitize the compose file path
	for _, file := range c.ComposeFiles {
		cleaned := filepath.Clean(file)
		if !filepath.IsLocal(cleaned) {
			return fmt.Errorf("%w: %s", ErrInvalidFilePath, file)
		}

		// Check if the filename contains any path
		if filepath.Base(cleaned) != cleaned {
			return fmt.Errorf("%w: %s", ErrInvalidFilePath, file)
		}

		cleanComposeFiles = append(cleanComposeFiles, cleaned)
	}

	c.ComposeFiles = cleanComposeFiles

	return nil
}

func (c *DeployConfig) UnmarshalYAML(unmarshal func(interface{}) error) error {
	err := defaults.Set(c)
	if err != nil {
		return err
	}

	type Plain DeployConfig

	if err := unmarshal((*Plain)(c)); err != nil {
		return err
	}

	return nil
}

// GetDeployConfigFromYAML reads a YAML file and unmarshals it into a slice of DeployConfig structs.
func GetDeployConfigFromYAML(f string) ([]*DeployConfig, error) {
	b, err := os.ReadFile(f) // #nosec G304
	if err != nil {
		return nil, fmt.Errorf("failed to read file: %v", err)
	}

	// Read all yaml documents in the file and unmarshal them into a slice of DeployConfig structs
	dec := yaml.NewDecoder(bytes.NewReader(b))

	var configs []*DeployConfig

	for {
		var c DeployConfig

		err = dec.Decode(&c)
		if err != nil {
			if err == io.EOF {
				break
			}

			return nil, fmt.Errorf("failed to decode yaml: %v", err)
		}

		configs = append(configs, &c)
	}

	if len(configs) == 0 {
		return nil, errors.New("no yaml documents found in file")
	}

	return configs, nil
}

// GetDeployConfigs returns either the deployment configuration from the repository or the default configuration.
func GetDeployConfigs(repoDir, name, customTarget, reference string) ([]*DeployConfig, error) {
	files, err := os.ReadDir(repoDir)
	if err != nil {
		return nil, err
	}

	var DeploymentConfigFileNames []string

	if reference == "" {
		reference = DefaultReference
	}

	if customTarget != "" {
		for _, configFile := range CustomDeploymentConfigFileNames {
			DeploymentConfigFileNames = append(DeploymentConfigFileNames, fmt.Sprintf(configFile, customTarget))
		}
	} else {
		DeploymentConfigFileNames = DefaultDeploymentConfigFileNames
	}

	var configs []*DeployConfig
	for _, configFile := range DeploymentConfigFileNames {
		configs, err = getDeployConfigsFromFile(repoDir, files, configFile)
		if err != nil {
			if errors.Is(err, ErrConfigFileNotFound) {
				continue
			}

			return nil, err
		}

		// Handle autodiscover deployment configs
		for i, c := range configs {
			// Check for deployConfigs with AutoDiscover enabled, if true then remove this config and add new configs based on discovered compose files
			if c.AutoDiscover {
				discoveredConfigs, err := autoDiscoverDeployments(repoDir, c)
				if err != nil {
					return nil, fmt.Errorf("failed to auto-discover deployment configurations: %w", err)
				}

				// Replace the current config with the discovered configs
				configs = append(configs[:i], configs[i+1:]...)
				configs = append(configs, discoveredConfigs...)
			}
		}

		if configs != nil {
			if err = validator.Validate(configs); err != nil {
				return nil, err
			}

			// Check if the stack/project names are not unique
			err = validateUniqueProjectNames(configs)
			if err != nil {
				return nil, err
			}

			for _, c := range configs {
				// If the reference is not already set in the deployment config file, set it to the current reference
				if c.Reference == "" {
					c.Reference = reference
				}
			}

			return configs, nil
		}
	}

	if customTarget != "" {
		return nil, ErrConfigFileNotFound
	}

	return []*DeployConfig{DefaultDeployConfig(name, reference)}, nil
}

// getDeployConfigsFromFile returns the deployment configurations from the repository or nil if not found.
func getDeployConfigsFromFile(dir string, files []os.DirEntry, configFile string) ([]*DeployConfig, error) {
	for _, f := range files {
		if f.IsDir() {
			continue
		}

		if f.Name() == configFile {
			// Get contents of deploy config file
			configs, err := GetDeployConfigFromYAML(path.Join(dir, f.Name()))
			if err != nil {
				return nil, err
			}

			// Validate all deploy configs
			for _, c := range configs {
				if err = c.validateConfig(); err != nil {
					return nil, fmt.Errorf("%w: %v", ErrInvalidConfig, err)
				}
			}

			if configs != nil {
				return configs, nil
			}
		}
	}

	return nil, ErrConfigFileNotFound
}

// validateUniqueProjectNames checks if the project names in the configs are unique.
func validateUniqueProjectNames(configs []*DeployConfig) error {
	names := make(map[string]bool)
	for _, config := range configs {
		if names[config.Name] {
			return fmt.Errorf("%w: %s", ErrDuplicateProjectName, config.Name)
		}

		names[config.Name] = true
	}

	return nil
}

// ResolveDeployConfigs returns deployment configs for a poll run, preferring inline
// deployments defined on the PollConfig when provided. Falls back to repository
// configuration files or default values when no inline deployments are present.
func ResolveDeployConfigs(poll PollConfig, repoDir, name string) ([]*DeployConfig, error) {
	// Prefer inline deployments when present
	if len(poll.Deployments) > 0 {
		return poll.Deployments, nil
	}

	// No inline deployments, use repository config discovery
	return GetDeployConfigs(repoDir, name, poll.CustomTarget, poll.Reference)
}

// autoDiscoverDeployments scans the base directory for subdirectories
// containing docker-compose files and generates DeployConfig entries for each.
func autoDiscoverDeployments(baseDir string, baseDeployConfig *DeployConfig) ([]*DeployConfig, error) {
	var configs []*DeployConfig

	searchPath := path.Join(baseDir, baseDeployConfig.WorkingDirectory)

	err := filepath.WalkDir(searchPath, func(p string, d os.DirEntry, err error) error {
		if err != nil {
			return err
		}

		// Calculate the depth of the current path relative to the search path
		rel, err := filepath.Rel(searchPath, p)
		if err != nil {
			return err
		}

		depth := 0
		if rel != "." {
			depth = len(strings.Split(rel, string(os.PathSeparator)))
		}

		// Skip directories that exceed the maximum depth if ScanDepth is set greater than 0
		if d.IsDir() && depth > baseDeployConfig.AutoDiscoverOpts.ScanDepth && baseDeployConfig.AutoDiscoverOpts.ScanDepth > 0 {
			return filepath.SkipDir
		}

		if !d.IsDir() {
			return nil
		}

		// Check if the directory contains any docker-compose files
		for _, composeFile := range baseDeployConfig.ComposeFiles {
			composeFilePath := filepath.Join(p, composeFile)
			if _, err = os.Stat(composeFilePath); err == nil {
				c := &DeployConfig{}
				deepCopy(baseDeployConfig, c)

				c.Name = filepath.Base(p)

				c.WorkingDirectory, err = filepath.Rel(baseDir, p)
				if err != nil {
					return err
				}

				configs = append(configs, c)

				break
			}
		}

		return nil
	})
	if err != nil {
		return nil, err
	}

	return configs, nil
}

// deepCopy creates a deep copy of a DeployConfig struct.
func deepCopy(src, dst *DeployConfig) {
	*dst = *src

	// Deep copy maps and slices
	if src.ComposeFiles != nil {
		dst.ComposeFiles = make([]string, len(src.ComposeFiles))
		copy(dst.ComposeFiles, src.ComposeFiles)
	}

	if src.EnvFiles != nil {
		dst.EnvFiles = make([]string, len(src.EnvFiles))
		copy(dst.EnvFiles, src.EnvFiles)
	}

	if src.BuildOpts.Args != nil {
		dst.BuildOpts.Args = make(map[string]string)
		for k, v := range src.BuildOpts.Args {
			dst.BuildOpts.Args[k] = v
		}
	}

	if src.Profiles != nil {
		dst.Profiles = make([]string, len(src.Profiles))
		copy(dst.Profiles, src.Profiles)
	}

	if src.ExternalSecrets != nil {
		dst.ExternalSecrets = make(map[string]string)
		for k, v := range src.ExternalSecrets {
			dst.ExternalSecrets[k] = v
		}
	}
}<|MERGE_RESOLUTION|>--- conflicted
+++ resolved
@@ -53,7 +53,6 @@
 		RemoveImages  bool `yaml:"remove_images" default:"true"`  // RemoveImages removes the images used by the deployment (currently not supported in docker swarm mode)
 		RemoveRepoDir bool `yaml:"remove_dir" default:"true"`     // RemoveRepoDir removes the repository directory after the deployment is destroyed
 	} `yaml:"destroy_opts"` // DestroyOpts is the destroy options for the deployment
-<<<<<<< HEAD
 	Profiles         []string          `yaml:"profiles" default:"[]"`         // Profiles is a list of profiles to use for the deployment, e.g., ["dev", "prod"]. See https://docs.docker.com/compose/how-tos/profiles/
 	ExternalSecrets  map[string]string `yaml:"external_secrets"`              // ExternalSecrets maps env vars to secret IDs/keys for injecting secrets from external providers like Bitwarden SM at deployment, e.g. {"DB_PASSWORD": "138e3697-ed58-431c-b866-b3550066343a"}
 	AutoDiscover     bool              `yaml:"auto_discover" default:"false"` // AutoDiscover enables autodiscovery of services to deploy in the working directory by checking for subdirectories with docker-compose files
@@ -61,13 +60,9 @@
 		ScanDepth int  `yaml:"depth" default:"0"`     // ScanDepth is the maximum depth of subdirectories to scan for docker-compose files
 		Delete    bool `yaml:"delete" default:"true"` // Delete removes obsolete auto-discovered deployments that are no longer present in the repository
 	} `yaml:"auto_discover_opts"` // AutoDiscoverOpts are options for the autodiscovery feature
-=======
-	Profiles        []string          `yaml:"profiles" default:"[]"` // Profiles is a list of profiles to use for the deployment, e.g., ["dev", "prod"]. See https://docs.docker.com/compose/how-tos/profiles/
-	ExternalSecrets map[string]string `yaml:"external_secrets"`      // ExternalSecrets maps env vars to secret IDs/keys for injecting secrets from external providers like Bitwarden SM at deployment, e.g. {"DB_PASSWORD": "138e3697-ed58-431c-b866-b3550066343a"}
 	Internal        struct {
 		Environment map[string]string // Environment stores environment variables from local env_files entries (if RepositoryUrl to set) for the deployment for interpolating variables in the compose files
 	} // Internal holds internal configuration values that are not set by the user
->>>>>>> d70769c3
 }
 
 // DefaultDeployConfig creates a DeployConfig with default values.
